--- conflicted
+++ resolved
@@ -42,7 +42,6 @@
 			callback(stats.errors, stats.warnings);
 		});
 	}
-<<<<<<< HEAD
 
 	function getErrorsPromise(options, callback) {
 		return new Promise((resolve, reject) => {
@@ -52,40 +51,6 @@
 			});
 		});
 	}
-	it("should throw an error if file doesn't exist", (done) => {
-		getErrors({
-			mode: "development",
-			entry: "./missingFile"
-		}, (errors, warnings) => {
-			errors.length.should.be.eql(2);
-			warnings.length.should.be.eql(0);
-			errors.sort();
-			let lines = errors[0].split("\n");
-			lines[0].should.match(/missingFile.js/);
-			lines[1].should.match(/^Module not found/);
-			lines[1].should.match(/\.\/dir\/missing2/);
-			lines[2].should.match(/missingFile.js 12:9/);
-			lines = errors[1].split("\n");
-			lines[0].should.match(/missingFile.js/);
-			lines[1].should.match(/^Module not found/);
-			lines[1].should.match(/\.\/missing/);
-			lines[2].should.match(/missingFile.js 4:0/);
-			done();
-		});
-	});
-	it("should report require.extensions as unsupported", (done) => {
-		getErrors({
-			mode: "development",
-			entry: "./require.extensions"
-		}, (errors, warnings) => {
-			errors.length.should.be.eql(0);
-			warnings.length.should.be.eql(1);
-			const lines = warnings[0].split("\n");
-			lines[0].should.match(/require.extensions\.js/);
-			lines[1].should.match(/require.extensions is not supported by webpack/);
-			done();
-		});
-=======
 	it("should throw an error if file doesn't exist", done => {
 		getErrors(
 			{
@@ -109,7 +74,6 @@
 				done();
 			}
 		);
->>>>>>> f6e366b4
 	});
 	it("should report require.extensions as unsupported", done => {
 		getErrors(
@@ -232,79 +196,158 @@
 			}
 		);
 	});
-	it("should show loader name when emit/throw an error or warning from a loader", () => {
+	it("should show loader name when emit/throw errors or warnings from loaders", () => {
 		return Promise.all([
-			getErrorsPromise({
-				mode: "development",
-				entry: "./not-a-json.js",
-				module: {
-					rules: [{
-						test: /not-a-json\.js$/,
-						use: [
-							"json-loader",
+			getErrorsPromise(
+				{
+					mode: "development",
+					entry: "./entry-point-error-loader-required.js"
+				},
+				(errors, warnings) => {
+					warnings.length.should.be.eql(1);
+					warnings[0]
+						.split("\n")[1]
+						.should.match(
+							/^Module Warning \(@.\/emit-error-loader.js\): [^\s]+/
+						);
+					errors.length.should.be.eql(1);
+					errors[0]
+						.split("\n")[1]
+						.should.match(/^Module Error \(@.\/emit-error-loader.js\): [^\s]+/);
+				}
+			),
+			getErrorsPromise(
+				{
+					mode: "development",
+					entry: path.resolve(base, "./emit-error-loader") + "!./entry-point.js"
+				},
+				(errors, warnings) => {
+					warnings.length.should.be.eql(1);
+					warnings[0]
+						.split("\n")[1]
+						.should.match(/^Module Warning \(@emit-error-loader\): [^\s]+/);
+					errors.length.should.be.eql(1);
+					errors[0]
+						.split("\n")[1]
+						.should.match(/^Module Error \(@emit-error-loader\): [^\s]+/);
+				}
+			),
+			getErrorsPromise(
+				{
+					mode: "development",
+					entry: "./not-a-json.js",
+					module: {
+						rules: [
 							{
-								loader: path.resolve(base, "./emit-error-loader")
+								test: /not-a-json\.js$/,
+								use: [
+									"json-loader",
+									{
+										loader: path.resolve(base, "./emit-error-loader")
+									}
+								]
 							}
 						]
-					}]
-				}
-
-			}, (errors, warnings) => {
-				warnings.length.should.be.eql(1);
-				warnings[0].split("\n")[1].should.match(/^Module Warning \(@ emit-error-loader\): [^\s]+/);
-				errors.length.should.be.eql(2);
-				errors[0].split("\n")[1].should.match(/^Module Error \(@ emit-error-loader\): [^\s]+/);
-				errors[1].split("\n")[1].should.match(/^Module build failed \(@ json-loader\): [^\s]+/);
-			}),
-			getErrorsPromise({
-				mode: "development",
-				entry: "./entry-point.js",
-				module: {
-					rules: [{
-						test: /entry-point\.js$/,
-						use: path.resolve(base, "./async-error-loader")
-					}]
-				}
-
-			}, (errors, warnings) => {
-				errors.length.should.be.eql(1);
-				errors[0].split("\n")[1].should.match(/^Module build failed \(@ async-error-loader\): [^\s]+/);
-			}),
-			getErrorsPromise({
-				mode: "development",
-				entry: "./entry-point.js",
-				module: {
-					rules: [{
-						test: /entry-point\.js$/,
-						use: path.resolve(base, "./throw-error-loader")
-					}]
-				}
-
-			}, (errors, warnings) => {
-				errors.length.should.be.eql(1);
-				errors[0].split("\n")[1].should.match(/^Module build failed \(@ throw-error-loader\): [^\s]+/);
-			}),
-			getErrorsPromise({
-				mode: "development",
-				entry: "./entry-point.js",
-				module: {
-					rules: [{
-						test: /entry-point\.js$/,
-						use: path.resolve(base, "./irregular-error-loader")
-					}]
-				}
-
-			}, (errors, warnings) => {
-				warnings.length.should.be.eql(2);
-				warnings[0].split("\n")[1].should.match(/^Module Warning \(@ irregular-error-loader\): [^\s]+/);
-				warnings[1].split("\n")[1].should.match(/^Module Warning \(@ irregular-error-loader\): [^\s]+/);
-
-				errors.length.should.be.eql(3);
-				errors[0].split("\n")[1].should.match(/^Module Error \(@ irregular-error-loader\): [^\s]+/);
-				errors[1].split("\n")[1].should.match(/^Module Error \(@ irregular-error-loader\): [^\s]+/);
-				errors[2].split("\n")[1].should.match(/^Module build failed \(@ irregular-error-loader\): [^\s]+/);
-			}),
-
+					}
+				},
+				(errors, warnings) => {
+					warnings.length.should.be.eql(1);
+					warnings[0]
+						.split("\n")[1]
+						.should.match(/^Module Warning \(@emit-error-loader\): [^\s]+/);
+					errors.length.should.be.eql(2);
+					errors[0]
+						.split("\n")[1]
+						.should.match(/^Module Error \(@emit-error-loader\): [^\s]+/);
+					errors[1]
+						.split("\n")[1]
+						.should.match(/^Module build failed \(@json-loader\): [^\s]+/);
+				}
+			),
+			getErrorsPromise(
+				{
+					mode: "development",
+					entry: "./entry-point.js",
+					module: {
+						rules: [
+							{
+								test: /entry-point\.js$/,
+								use: path.resolve(base, "./async-error-loader")
+							}
+						]
+					}
+				},
+				(errors, warnings) => {
+					errors.length.should.be.eql(1);
+					errors[0]
+						.split("\n")[1]
+						.should.match(
+							/^Module build failed \(@async-error-loader\): [^\s]+/
+						);
+				}
+			),
+			getErrorsPromise(
+				{
+					mode: "development",
+					entry: "./entry-point.js",
+					module: {
+						rules: [
+							{
+								test: /entry-point\.js$/,
+								use: path.resolve(base, "./throw-error-loader")
+							}
+						]
+					}
+				},
+				(errors, warnings) => {
+					errors.length.should.be.eql(1);
+					errors[0]
+						.split("\n")[1]
+						.should.match(
+							/^Module build failed \(@throw-error-loader\): [^\s]+/
+						);
+				}
+			),
+			getErrorsPromise(
+				{
+					mode: "development",
+					entry: "./entry-point.js",
+					module: {
+						rules: [
+							{
+								test: /entry-point\.js$/,
+								use: path.resolve(base, "./irregular-error-loader")
+							}
+						]
+					}
+				},
+				(errors, warnings) => {
+					warnings.length.should.be.eql(2);
+					warnings[0]
+						.split("\n")[1]
+						.should.match(
+							/^Module Warning \(@irregular-error-loader\): [^\s]+/
+						);
+					warnings[1]
+						.split("\n")[1]
+						.should.match(
+							/^Module Warning \(@irregular-error-loader\): [^\s]+/
+						);
+
+					errors.length.should.be.eql(3);
+					errors[0]
+						.split("\n")[1]
+						.should.match(/^Module Error \(@irregular-error-loader\): [^\s]+/);
+					errors[1]
+						.split("\n")[1]
+						.should.match(/^Module Error \(@irregular-error-loader\): [^\s]+/);
+					errors[2]
+						.split("\n")[1]
+						.should.match(
+							/^Module build failed \(@irregular-error-loader\): [^\s]+/
+						);
+				}
+			)
 		]);
 	});
 });