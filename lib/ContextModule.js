/*
	MIT License http://www.opensource.org/licenses/mit-license.php
	Author Tobias Koppers @sokra
*/
"use strict";
const path = require("path");
const util = require("util");
const { OriginalSource, RawSource } = require("webpack-sources");
const Module = require("./Module");
const AsyncDependenciesBlock = require("./AsyncDependenciesBlock");
const ModuleDependency = require("./dependencies/ModuleDependency");
const Template = require("./Template");

/** @typedef {import("./dependencies/ContextElementDependency")} ContextElementDependency */

class ContextModule extends Module {
	// type ContextMode = "sync" | "eager" | "weak" | "async-weak" | "lazy" | "lazy-once"
	// type ContextOptions = { resource: string, recursive: boolean, regExp: RegExp, addon?: string, mode?: ContextMode, chunkName?: string, include?: RegExp, exclude?: RegExp, groupOptions?: Object }
	// resolveDependencies: (fs: FS, options: ContextOptions, (err: Error?, dependencies: Dependency[]) => void) => void
	// options: ContextOptions
	constructor(resolveDependencies, options) {
		let resource;
		let resourceQuery;
		const queryIdx = options.resource.indexOf("?");
		if (queryIdx >= 0) {
			resource = options.resource.substr(0, queryIdx);
			resourceQuery = options.resource.substr(queryIdx);
		} else {
			resource = options.resource;
			resourceQuery = "";
		}

		super("javascript/dynamic", resource);

		// Info from Factory
		this.resolveDependencies = resolveDependencies;
		this.options = Object.assign({}, options, {
			resource: resource,
			resourceQuery: resourceQuery
		});
		if (options.resolveOptions !== undefined) {
			this.resolveOptions = options.resolveOptions;
		}

		// Info from Build
		this._contextDependencies = new Set([this.context]);

		if (typeof options.mode !== "string") {
			throw new Error("options.mode is a required option");
		}

		this._identifier = this._createIdentifier();
	}

	updateCacheModule(module) {
		this.resolveDependencies = module.resolveDependencies;
		this.options = module.options;
		this.resolveOptions = module.resolveOptions;
	}

	prettyRegExp(regexString) {
		// remove the "/" at the front and the beginning
		// "/foo/" -> "foo"
		return regexString.substring(1, regexString.length - 1);
	}

	contextify(context, request) {
		return request
			.split("!")
			.map(subrequest => {
				let rp = path.relative(context, subrequest);
				if (path.sep === "\\") rp = rp.replace(/\\/g, "/");
				if (rp.indexOf("../") !== 0) rp = "./" + rp;
				return rp;
			})
			.join("!");
	}

	_createIdentifier() {
		let identifier = this.context;
		if (this.options.resourceQuery) {
			identifier += ` ${this.options.resourceQuery}`;
		}
		if (this.options.mode) {
			identifier += ` ${this.options.mode}`;
		}
		if (!this.options.recursive) {
			identifier += " nonrecursive";
		}
		if (this.options.addon) {
			identifier += ` ${this.options.addon}`;
		}
		if (this.options.regExp) {
			identifier += ` ${this.options.regExp}`;
		}
		if (this.options.include) {
			identifier += ` include: ${this.options.include}`;
		}
		if (this.options.exclude) {
			identifier += ` exclude: ${this.options.exclude}`;
		}
		if (this.options.groupOptions) {
			identifier += ` groupOptions: ${JSON.stringify(
				this.options.groupOptions
			)}`;
		}
		if (this.options.namespaceObject === "strict") {
			identifier += " strict namespace object";
		} else if (this.options.namespaceObject) {
			identifier += " namespace object";
		}

		return identifier;
	}

	identifier() {
		return this._identifier;
	}

	readableIdentifier(requestShortener) {
		let identifier = requestShortener.shorten(this.context);
		if (this.options.resourceQuery) {
			identifier += ` ${this.options.resourceQuery}`;
		}
		if (this.options.mode) {
			identifier += ` ${this.options.mode}`;
		}
		if (!this.options.recursive) {
			identifier += " nonrecursive";
		}
		if (this.options.addon) {
			identifier += ` ${requestShortener.shorten(this.options.addon)}`;
		}
		if (this.options.regExp) {
			identifier += ` ${this.prettyRegExp(this.options.regExp + "")}`;
		}
		if (this.options.include) {
			identifier += ` include: ${this.prettyRegExp(this.options.include + "")}`;
		}
		if (this.options.exclude) {
			identifier += ` exclude: ${this.prettyRegExp(this.options.exclude + "")}`;
		}
		if (this.options.groupOptions) {
			const groupOptions = this.options.groupOptions;
			for (const key of Object.keys(groupOptions)) {
				identifier += ` ${key}: ${groupOptions[key]}`;
			}
		}
		if (this.options.namespaceObject === "strict") {
			identifier += " strict namespace object";
		} else if (this.options.namespaceObject) {
			identifier += " namespace object";
		}

		return identifier;
	}

	libIdent(options) {
		let identifier = this.contextify(options.context, this.context);
		if (this.options.mode) {
			identifier += ` ${this.options.mode}`;
		}
		if (this.options.recursive) {
			identifier += " recursive";
		}
		if (this.options.addon) {
			identifier += ` ${this.contextify(options.context, this.options.addon)}`;
		}
		if (this.options.regExp) {
			identifier += ` ${this.prettyRegExp(this.options.regExp + "")}`;
		}
		if (this.options.include) {
			identifier += ` include: ${this.prettyRegExp(this.options.include + "")}`;
		}
		if (this.options.exclude) {
			identifier += ` exclude: ${this.prettyRegExp(this.options.exclude + "")}`;
		}

		return identifier;
	}

	needRebuild(fileTimestamps, contextTimestamps) {
		const ts = contextTimestamps.get(this.context);
		if (!ts) {
			return true;
		}

		return ts >= this.buildInfo.builtTime;
	}

	build(options, compilation, resolver, fs, callback) {
		this.built = true;
		this.buildMeta = {};
		this.buildInfo = {
			builtTime: Date.now(),
			contextDependencies: this._contextDependencies
		};
		this.resolveDependencies(fs, this.options, (err, dependencies) => {
			if (err) return callback(err);

			// abort if something failed
			// this will create an empty context
			if (!dependencies) {
				callback();
				return;
			}

			// enhance dependencies with meta info
			for (const dep of dependencies) {
				dep.loc = dep.userRequest;
				dep.request = this.options.addon + dep.request;
			}

			if (this.options.mode === "sync" || this.options.mode === "eager") {
				// if we have an sync or eager context
				// just add all dependencies and continue
				this.dependencies = dependencies;
			} else if (this.options.mode === "lazy-once") {
				// for the lazy-once mode create a new async dependency block
				// and add that block to this context
				if (dependencies.length > 0) {
					const block = new AsyncDependenciesBlock(
						Object.assign({}, this.options.groupOptions, {
							name: this.options.chunkName
						}),
						this
					);
					for (const dep of dependencies) {
						block.addDependency(dep);
					}
					this.addBlock(block);
				}
			} else if (
				this.options.mode === "weak" ||
				this.options.mode === "async-weak"
			) {
				// we mark all dependencies as weak
				for (const dep of dependencies) {
					dep.weak = true;
				}
				this.dependencies = dependencies;
			} else if (this.options.mode === "lazy") {
				// if we are lazy create a new async dependency block per dependency
				// and add all blocks to this context
				let index = 0;
				for (const dep of dependencies) {
					let chunkName = this.options.chunkName;
					if (chunkName) {
						if (!/\[(index|request)\]/.test(chunkName)) {
							chunkName += "[index]";
						}
						chunkName = chunkName.replace(/\[index\]/g, index++);
						chunkName = chunkName.replace(
							/\[request\]/g,
							Template.toPath(dep.userRequest)
						);
					}
					const block = new AsyncDependenciesBlock(
						Object.assign({}, this.options.groupOptions, {
							name: chunkName
						}),
						dep.module,
						dep.loc,
						dep.userRequest
					);
					block.addDependency(dep);
					this.addBlock(block);
				}
			} else {
				callback(
					new Error(`Unsupported mode "${this.options.mode}" in context`)
				);
				return;
			}
			callback();
		});
	}

	getUserRequestMap(dependencies) {
		// if we filter first we get a new array
		// therefor we dont need to create a clone of dependencies explicitly
		// therefore the order of this is !important!
		return dependencies
			.filter(dependency => dependency.module)
			.sort((a, b) => {
				if (a.userRequest === b.userRequest) {
					return 0;
				}
				return a.userRequest < b.userRequest ? -1 : 1;
			})
			.reduce((map, dep) => {
				map[dep.userRequest] = dep.module.id;
				return map;
			}, Object.create(null));
	}

	getFakeMap(dependencies) {
		if (!this.options.namespaceObject) {
			return 9;
		}
		// if we filter first we get a new array
		// therefor we dont need to create a clone of dependencies explicitly
		// therefore the order of this is !important!
		let hasNonHarmony = false;
		let hasNamespace = false;
		let hasNamed = false;
		const fakeMap = dependencies
			.filter(dependency => dependency.module)
			.sort((a, b) => {
				return b.module.id - a.module.id;
			})
			.reduce((map, dep) => {
				const exportsType =
					dep.module.buildMeta && dep.module.buildMeta.exportsType;
				const id = dep.module.id;
				if (!exportsType) {
					map[id] = this.options.namespaceObject === "strict" ? 1 : 7;
					hasNonHarmony = true;
				} else if (exportsType === "namespace") {
					map[id] = 9;
					hasNamespace = true;
				} else if (exportsType === "named") {
					map[id] = 3;
					hasNamed = true;
				}
				return map;
			}, Object.create(null));
		if (!hasNamespace && hasNonHarmony && !hasNamed) {
			return this.options.namespaceObject === "strict" ? 1 : 7;
		}
		if (hasNamespace && !hasNonHarmony && !hasNamed) {
			return 9;
		}
		if (!hasNamespace && !hasNonHarmony && hasNamed) {
			return 3;
		}
		if (!hasNamespace && !hasNonHarmony && !hasNamed) {
			return 9;
		}
		return fakeMap;
	}

	getFakeMapInitStatement(fakeMap) {
		return typeof fakeMap === "object"
			? `var fakeMap = ${JSON.stringify(fakeMap, null, "\t")};`
			: "";
	}

	getReturn(type) {
		if (type === 9) {
			return "__webpack_require__(id)";
		}
		return `__webpack_require__.t(id, ${type})`;
	}

	getReturnModuleObjectSource(fakeMap, fakeMapDataExpression = "fakeMap[id]") {
		if (typeof fakeMap === "number") {
			return `return ${this.getReturn(fakeMap)};`;
		}
		return `return __webpack_require__.t(id, ${fakeMapDataExpression})`;
	}

	getSyncSource(dependencies, id) {
		const map = this.getUserRequestMap(dependencies);
		const fakeMap = this.getFakeMap(dependencies);
		const returnModuleObject = this.getReturnModuleObjectSource(fakeMap);

		return `var map = ${JSON.stringify(map, null, "\t")};
${this.getFakeMapInitStatement(fakeMap)}

function webpackContext(req) {
	var id = webpackContextResolve(req);
	${returnModuleObject}
}
function webpackContextResolve(req) {
	var id = map[req];
	if(!(id + 1)) { // check for number or string
		var e = new Error("Cannot find module '" + req + "'");
		e.code = 'MODULE_NOT_FOUND';
		throw e;
	}
	return id;
}
webpackContext.keys = function webpackContextKeys() {
	return Object.keys(map);
};
webpackContext.resolve = webpackContextResolve;
module.exports = webpackContext;
webpackContext.id = ${JSON.stringify(id)};`;
	}

	getWeakSyncSource(dependencies, id) {
		const map = this.getUserRequestMap(dependencies);
		const fakeMap = this.getFakeMap(dependencies);
		const returnModuleObject = this.getReturnModuleObjectSource(fakeMap);

		return `var map = ${JSON.stringify(map, null, "\t")};
${this.getFakeMapInitStatement(fakeMap)}

function webpackContext(req) {
	var id = webpackContextResolve(req);
	if(!__webpack_require__.m[id]) {
		var e = new Error("Module '" + req + "' ('" + id + "') is not available (weak dependency)");
		e.code = 'MODULE_NOT_FOUND';
		throw e;
	}
	${returnModuleObject}
}
function webpackContextResolve(req) {
	var id = map[req];
	if(!(id + 1)) { // check for number or string
		var e = new Error("Cannot find module '" + req + "'");
		e.code = 'MODULE_NOT_FOUND';
		throw e;
	}
	return id;
}
webpackContext.keys = function webpackContextKeys() {
	return Object.keys(map);
};
webpackContext.resolve = webpackContextResolve;
webpackContext.id = ${JSON.stringify(id)};
module.exports = webpackContext;`;
	}

	getAsyncWeakSource(dependencies, id) {
		const map = this.getUserRequestMap(dependencies);
		const fakeMap = this.getFakeMap(dependencies);
		const returnModuleObject = this.getReturnModuleObjectSource(fakeMap);

		return `var map = ${JSON.stringify(map, null, "\t")};
${this.getFakeMapInitStatement(fakeMap)}

function webpackAsyncContext(req) {
	return webpackAsyncContextResolve(req).then(function(id) {
		if(!__webpack_require__.m[id]) {
			var e = new Error("Module '" + req + "' ('" + id + "') is not available (weak dependency)");
			e.code = 'MODULE_NOT_FOUND';
			throw e;
		}
		${returnModuleObject}
	});
}
function webpackAsyncContextResolve(req) {
	// Here Promise.resolve().then() is used instead of new Promise() to prevent
	// uncaught exception popping up in devtools
	return Promise.resolve().then(function() {
		var id = map[req];
		if(!(id + 1)) { // check for number or string
			var e = new Error("Cannot find module '" + req + "'");
			e.code = 'MODULE_NOT_FOUND';
			throw e;
		}
		return id;
	});
}
webpackAsyncContext.keys = function webpackAsyncContextKeys() {
	return Object.keys(map);
};
webpackAsyncContext.resolve = webpackAsyncContextResolve;
webpackAsyncContext.id = ${JSON.stringify(id)};
module.exports = webpackAsyncContext;`;
	}

	getEagerSource(dependencies, id) {
		const map = this.getUserRequestMap(dependencies);
		const fakeMap = this.getFakeMap(dependencies);
		const thenFunction =
			fakeMap !== 9
				? `function(id) {
		${this.getReturnModuleObjectSource(fakeMap)}
	}`
				: "__webpack_require__";
		return `var map = ${JSON.stringify(map, null, "\t")};
${this.getFakeMapInitStatement(fakeMap)}

function webpackAsyncContext(req) {
	return webpackAsyncContextResolve(req).then(${thenFunction});
}
function webpackAsyncContextResolve(req) {
	// Here Promise.resolve().then() is used instead of new Promise() to prevent
	// uncaught exception popping up in devtools
	return Promise.resolve().then(function() {
		var id = map[req];
		if(!(id + 1)) { // check for number or string
			var e = new Error("Cannot find module '" + req + "'");
			e.code = 'MODULE_NOT_FOUND';
			throw e;
		}
		return id;
	});
}
webpackAsyncContext.keys = function webpackAsyncContextKeys() {
	return Object.keys(map);
};
webpackAsyncContext.resolve = webpackAsyncContextResolve;
webpackAsyncContext.id = ${JSON.stringify(id)};
module.exports = webpackAsyncContext;`;
	}

	getLazyOnceSource(block, dependencies, id, runtimeTemplate) {
		const promise = runtimeTemplate.blockPromise({
			block,
			message: "lazy-once context"
		});
		const map = this.getUserRequestMap(dependencies);
		const fakeMap = this.getFakeMap(dependencies);
		const thenFunction =
			fakeMap !== 9
				? `function(id) {
		${this.getReturnModuleObjectSource(fakeMap)};
	}`
				: "__webpack_require__";

		return `var map = ${JSON.stringify(map, null, "\t")};
${this.getFakeMapInitStatement(fakeMap)}

function webpackAsyncContext(req) {
	return webpackAsyncContextResolve(req).then(${thenFunction});
}
function webpackAsyncContextResolve(req) {
	return ${promise}.then(function() {
		var id = map[req];
		if(!(id + 1)) { // check for number or string
			var e = new Error("Cannot find module '" + req + "'");
			e.code = 'MODULE_NOT_FOUND';
			throw e;
		}
		return id;
	});
}
webpackAsyncContext.keys = function webpackAsyncContextKeys() {
	return Object.keys(map);
};
webpackAsyncContext.resolve = webpackAsyncContextResolve;
webpackAsyncContext.id = ${JSON.stringify(id)};
module.exports = webpackAsyncContext;`;
	}

	getLazySource(blocks, id) {
		let hasMultipleOrNoChunks = false;
		const fakeMap = this.getFakeMap(blocks.map(b => b.dependencies[0]));
		const map = blocks
			.filter(block => block.dependencies[0].module)
			.map(block => ({
				dependency: block.dependencies[0],
				block: block,
				userRequest: block.dependencies[0].userRequest
			}))
			.sort((a, b) => {
				if (a.userRequest === b.userRequest) return 0;
				return a.userRequest < b.userRequest ? -1 : 1;
			})
			.reduce((map, item) => {
				const chunks =
					(item.block.chunkGroup && item.block.chunkGroup.chunks) || [];
				if (chunks.length !== 1) {
					hasMultipleOrNoChunks = true;
				}
				const arrayStart = [item.dependency.module.id];
				if (typeof fakeMap === "object") {
					arrayStart.push(fakeMap[item.dependency.module.id]);
				}
				map[item.userRequest] = arrayStart.concat(
					chunks.map(chunk => chunk.id)
				);

				return map;
			}, Object.create(null));

		const chunksStartPosition = typeof fakeMap === "object" ? 2 : 1;
		const requestPrefix = hasMultipleOrNoChunks
			? `Promise.all(ids.slice(${chunksStartPosition}).map(__webpack_require__.e))`
			: `__webpack_require__.e(ids[${chunksStartPosition}])`;
		const returnModuleObject = this.getReturnModuleObjectSource(
			fakeMap,
			"ids[1]"
		);

		return `var map = ${JSON.stringify(map, null, "\t")};
function webpackAsyncContext(req) {
	var ids = map[req];
	if(!ids) {
		return Promise.resolve().then(function() {
			var e = new Error("Cannot find module '" + req + "'");
			e.code = 'MODULE_NOT_FOUND';
			throw e;
		});
	}
	return ${requestPrefix}.then(function() {
		var id = ids[0];
		${returnModuleObject}
	});
}
webpackAsyncContext.keys = function webpackAsyncContextKeys() {
	return Object.keys(map);
};
webpackAsyncContext.id = ${JSON.stringify(id)};
module.exports = webpackAsyncContext;`;
	}

	getSourceForEmptyContext(id) {
		return `function webpackEmptyContext(req) {
	var e = new Error("Cannot find module '" + req + "'");
	e.code = 'MODULE_NOT_FOUND';
	throw e;
}
webpackEmptyContext.keys = function() { return []; };
webpackEmptyContext.resolve = webpackEmptyContext;
module.exports = webpackEmptyContext;
webpackEmptyContext.id = ${JSON.stringify(id)};`;
	}

	getSourceForEmptyAsyncContext(id) {
		return `function webpackEmptyAsyncContext(req) {
	// Here Promise.resolve().then() is used instead of new Promise() to prevent
	// uncaught exception popping up in devtools
	return Promise.resolve().then(function() {
		var e = new Error("Cannot find module '" + req + "'");
		e.code = 'MODULE_NOT_FOUND';
		throw e;
	});
}
webpackEmptyAsyncContext.keys = function() { return []; };
webpackEmptyAsyncContext.resolve = webpackEmptyAsyncContext;
module.exports = webpackEmptyAsyncContext;
webpackEmptyAsyncContext.id = ${JSON.stringify(id)};`;
	}

	getSourceString(asyncMode, runtimeTemplate) {
		if (asyncMode === "lazy") {
			if (this.blocks && this.blocks.length > 0) {
				return this.getLazySource(this.blocks, this.id);
			}
			return this.getSourceForEmptyAsyncContext(this.id);
		}
		if (asyncMode === "eager") {
			if (this.dependencies && this.dependencies.length > 0) {
				return this.getEagerSource(this.dependencies, this.id);
			}
			return this.getSourceForEmptyAsyncContext(this.id);
		}
		if (asyncMode === "lazy-once") {
			const block = this.blocks[0];
			if (block) {
				return this.getLazyOnceSource(
					block,
					block.dependencies,
					this.id,
					runtimeTemplate
				);
			}
			return this.getSourceForEmptyAsyncContext(this.id);
		}
		if (asyncMode === "async-weak") {
			if (this.dependencies && this.dependencies.length > 0) {
				return this.getAsyncWeakSource(this.dependencies, this.id);
			}
			return this.getSourceForEmptyAsyncContext(this.id);
		}
		if (asyncMode === "weak") {
			if (this.dependencies && this.dependencies.length > 0) {
				return this.getWeakSyncSource(this.dependencies, this.id);
			}
		}
		if (this.dependencies && this.dependencies.length > 0) {
			return this.getSyncSource(this.dependencies, this.id);
		}
		return this.getSourceForEmptyContext(this.id);
	}

	getSource(sourceString) {
		if (this.useSourceMap) {
			return new OriginalSource(sourceString, this.identifier());
		}
		return new RawSource(sourceString);
	}

	source(dependencyTemplates, runtimeTemplate) {
		return this.getSource(
			this.getSourceString(this.options.mode, runtimeTemplate)
		);
	}

	size() {
		// base penalty
		const initialSize = 160;

		// if we dont have dependencies we stop here.
		return this.dependencies.reduce((size, dependency) => {
<<<<<<< HEAD
			if (dependency instanceof ModuleDependency) {
				return size + 5 + dependency.userRequest.length;
			} else {
				return size;
			}
=======
			const element = /** @type {ContextElementDependency} */ (dependency);
			return size + 5 + element.userRequest.length;
>>>>>>> c61b0fde
		}, initialSize);
	}
}

// TODO remove in webpack 5
Object.defineProperty(ContextModule.prototype, "recursive", {
	configurable: false,
	get: util.deprecate(function() {
		return this.options.recursive;
	}, "ContextModule.recursive has been moved to ContextModule.options.recursive"),
	set: util.deprecate(function(value) {
		this.options.recursive = value;
	}, "ContextModule.recursive has been moved to ContextModule.options.recursive")
});

// TODO remove in webpack 5
Object.defineProperty(ContextModule.prototype, "regExp", {
	configurable: false,
	get: util.deprecate(function() {
		return this.options.regExp;
	}, "ContextModule.regExp has been moved to ContextModule.options.regExp"),
	set: util.deprecate(function(value) {
		this.options.regExp = value;
	}, "ContextModule.regExp has been moved to ContextModule.options.regExp")
});

// TODO remove in webpack 5
Object.defineProperty(ContextModule.prototype, "addon", {
	configurable: false,
	get: util.deprecate(function() {
		return this.options.addon;
	}, "ContextModule.addon has been moved to ContextModule.options.addon"),
	set: util.deprecate(function(value) {
		this.options.addon = value;
	}, "ContextModule.addon has been moved to ContextModule.options.addon")
});

// TODO remove in webpack 5
Object.defineProperty(ContextModule.prototype, "async", {
	configurable: false,
	get: util.deprecate(function() {
		return this.options.mode;
	}, "ContextModule.async has been moved to ContextModule.options.mode"),
	set: util.deprecate(function(value) {
		this.options.mode = value;
	}, "ContextModule.async has been moved to ContextModule.options.mode")
});

// TODO remove in webpack 5
Object.defineProperty(ContextModule.prototype, "chunkName", {
	configurable: false,
	get: util.deprecate(function() {
		return this.options.chunkName;
	}, "ContextModule.chunkName has been moved to ContextModule.options.chunkName"),
	set: util.deprecate(function(value) {
		this.options.chunkName = value;
	}, "ContextModule.chunkName has been moved to ContextModule.options.chunkName")
});

module.exports = ContextModule;<|MERGE_RESOLUTION|>--- conflicted
+++ resolved
@@ -688,16 +688,8 @@
 
 		// if we dont have dependencies we stop here.
 		return this.dependencies.reduce((size, dependency) => {
-<<<<<<< HEAD
-			if (dependency instanceof ModuleDependency) {
-				return size + 5 + dependency.userRequest.length;
-			} else {
-				return size;
-			}
-=======
 			const element = /** @type {ContextElementDependency} */ (dependency);
 			return size + 5 + element.userRequest.length;
->>>>>>> c61b0fde
 		}, initialSize);
 	}
 }
